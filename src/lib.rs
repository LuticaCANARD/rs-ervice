<<<<<<< HEAD
use std::{any::TypeId, sync::{Arc}};

use common::{CategoryType, MapForContainer};

pub mod common;

#[cfg(not(feature = "tokio"))]
pub mod vanilla_rs_ervice;
#[cfg(not(feature = "tokio"))]
use vanilla_rs_ervice::RSContextService;
=======
use std::any::{Any, TypeId};
use std::collections::BTreeMap;
use std::fmt; // For custom error
use std::sync::Arc;
use std::time::SystemTime; // 시간 정보 기록을 위해

// 각 서비스 항목에 대한 메타데이터
#[derive(Debug, Clone)] // 쉽게 확인하고 복사할 수 있도록
pub struct RsServiceEntryMetadata {
    pub type_id_repr: String,    // TypeId의 Debug 표현 (문자열)
    pub type_name: &'static str, // 서비스의 실제 타입 이름
    // 필요하다면 여기에 더 많은 정보 추가 가능 (예: 서비스 버전, 설명 등)
}
// 전체 RSContext에 대한 메타데이터
#[derive(Debug, Clone)]
pub struct RsContextMeta { // 이전 RsContextMetadata에서 이름 변경 제안
    pub registered_services: Vec<RsServiceEntryMetadata>,
    pub creation_timestamp: SystemTime, // 컨텍스트 생성 시각
}
struct StoredServiceInfo {
    container: ContainerStruct,    // Box<Arc<Mutex<T>>> 를 타입 소거한 것
    type_name: &'static str,
}
// --- Conditional Mutex and Arc ---
>>>>>>> 2cedb566
#[cfg(not(feature = "tokio"))]
use std::sync::Mutex;

#[cfg(feature = "tokio")]
use tokio::sync::Mutex;
#[cfg(feature = "tokio")]
<<<<<<< HEAD
pub mod tokio_rs_ervice;
#[cfg(feature = "tokio")]
use tokio_rs_ervice::RSContextService;
=======
use std::{
    pin::Pin,
    future::Future
};
// --- Custom Error Type (Example) ---
#[derive(Debug)]
pub struct RsServiceError(String);

impl fmt::Display for RsServiceError {
    fn fmt(&self, f: &mut fmt::Formatter<'_>) -> fmt::Result {
        write!(f, "RsService Error: {}", self.0)
    }
}

impl std::error::Error for RsServiceError {

}
type ContainerStruct = Box<dyn Any>;
type MapForContainer = BTreeMap<TypeId, StoredServiceInfo>;
>>>>>>> 2cedb566

// --- Core Service Trait ---
/// RSContextService: Trait for services that can be registered in RSContext.
/// This trait defines the lifecycle hooks for services in the context.
/// It will be managed by the RSContextBuilder.
<<<<<<< HEAD



=======
#[cfg(not(feature = "tokio"))]
pub trait RSContextService: Any {
    /// Called by the framework to get a new instance of the service.
    /// Typically implemented by a procedural macro.
    fn on_register_crate_instance() -> Self where Self: Sized;

    /// Called after the service instance is created and before it's wrapped
    /// in Arc<Mutex<T>> and stored in the builder.
    /// Ideal for initial setup that might need mutable access to self
    /// or access to builder configurations.
    fn on_service_created(&mut self, builder: &RSContextBuilder) -> Result<(), RsServiceError>;

    /// (Optional) Called after all services are built and the RSContext is ready.
    /// This hook would be called on `&self` (obtained via MutexGuard).
    fn on_all_services_built(&self, context: &RSContext) -> Result<(), RsServiceError>;

}
#[cfg(feature = "tokio")]
pub type AsyncHooksResult = Result<(), RsServiceError>;

#[cfg(feature = "tokio")]
pub trait RSContextService: Any {
    /// Called by the framework to get a new instance of the service.
    /// Typically implemented by a procedural macro.
    fn on_register_crate_instance() -> impl Future<Output = Self> where Self: Sized;

    /// Called after the service instance is created and before it's wrapped
    /// in Arc<Mutex<T>> and stored in the builder.
    /// Ideal for initial setup that might need mutable access to self
    /// or access to builder configurations.
    fn on_service_created(&mut self, builder: &RSContextBuilder) -> impl Future<Output = AsyncHooksResult>;

    /// (Optional) Called after all services are built and the RSContext is ready.
    /// This hook would be called on `&self` (obtained via MutexGuard).
    fn on_all_services_built(&self, context: &RSContext) -> impl Future<Output = AsyncHooksResult>;
}

#[cfg(not(feature = "tokio"))]
type AfterBuildHook = Box<
    dyn FnOnce(&RSContext) -> 
        Result<(), RsServiceError>
>;
#[cfg(feature = "tokio")]
type AfterAsyncBuildHook = Box<
    dyn Fn(Arc<RSContext>) -> Pin<Box<dyn Future<Output = Result<(), RsServiceError>> >>
>;
// --- RSContextBuilder: For registering and building the context ---
#[cfg(not(feature = "tokio"))]
/// RSContextBuilder: For registering and building the context in non-tokio environments
pub struct RSContextBuilder {
    /// Stores Box<Arc<Mutex<T>>> type-erased as Box<dyn Any + ...>
    pending_services: MapForContainer,
    /// Stores closures to run after RSContext is built.
    after_build_hooks: Vec<AfterBuildHook>,
}
#[cfg(feature = "tokio")]
/// RSContextBuilder: For registering and building the context in tokio
pub struct RSContextBuilder {
    pending_services: MapForContainer,
    after_build_async_hooks: Vec<AfterAsyncBuildHook>,
}
/// RSContextBuilder: For registering and building the context
impl RSContextBuilder {
    #[cfg(feature = "tokio")]
    /// Creates a new RSContextBuilder instance.
    pub fn new() -> Self {
        RSContextBuilder {
            pending_services: BTreeMap::new(),
            after_build_async_hooks: Vec::new(),
        }
    }
    #[cfg(feature = "tokio")]
    /// Registers a service type T with the builder.
    /// T must implement RSContextService.
    pub async fn register<T>(mut self) -> Self
    where
        T: RSContextService,
    {
        let type_id = TypeId::of::<T>();
        if self.pending_services.contains_key(&type_id) {
            panic!("Service type {:?} already registered.", std::any::type_name::<T>());
        }

        let mut instance = T::on_register_crate_instance().await; // Call the async method to get the instance

        instance.on_service_created(&self)
            .await
            .map_err(|e| RsServiceError(format!("on_service_created hook failed for {}: {}", std::any::type_name::<T>(), e)))
            .expect("on_service_created hook failed");

        let service_arc_mutex: Arc<Mutex<T>> = Arc::new(Mutex::new(instance));
        let type_name_str: &'static str = std::any::type_name::<T>(); // Get the type name as a static string
        let service_info = StoredServiceInfo {
            container: Box::new(service_arc_mutex) as ContainerStruct,
            type_name: type_name_str,
        };
        self.pending_services.insert(
            type_id,service_info
        );

        // Note: after_build_hooks must be async for tokio
        // You may want to define a separate Vec for async hooks, or use a feature flag.
        // For demonstration, let's assume you add an `after_build_async_hooks` Vec:
        // (You will need to add this field to RSContextBuilder for tokio)
        {
            let hook = Box::new(move |ctx: Arc<RSContext>| {
                let arc_mutex = ctx.call::<T>().expect("Service not found");
                Box::pin(async move {
                    let guard = arc_mutex.lock().await;
                    guard.on_all_services_built(&ctx).await
                }) as Pin<Box<dyn Future<Output = Result<(), RsServiceError>>>>
            });
            self.after_build_async_hooks.push(hook);
        }

        self
    }
    #[cfg(feature = "tokio")]
    /// Builds the RSContext from the registered services.
    pub async fn build(self) -> Result<RSContext, RsServiceError> { // Return Result for better error handling

        let mut metadata_entries: Vec<RsServiceEntryMetadata> = Vec::new();

        // 참조로 순회하여 메타데이터만 수집
        for (type_id, stored_info) in &self.pending_services {
            metadata_entries.push(RsServiceEntryMetadata {
                type_id_repr: format!("{:?}", type_id),
                type_name: stored_info.type_name,
            });
        }

        let context_metadata = RsContextMeta {
            registered_services: metadata_entries,
            creation_timestamp: SystemTime::now(),
        };
        let context = RSContext {
            service_map: self.pending_services,
            metadata: context_metadata
        };
        let arc_context = Arc::new(context);

        for async_hook in self.after_build_async_hooks {
            let fut = async_hook(Arc::clone(&arc_context)).await;
            fut.map_err(|e| RsServiceError(format!("Async after_build hook failed: {}", e)))?;
        }
        match Arc::try_unwrap(arc_context) {
            Ok(context) => Ok(context),
            Err(_) => Err(RsServiceError("Failed to unwrap Arc<RSContext> in build()".to_string())),
        }
    }
    /// You can use this method to register services in a non-tokio environment.
    #[cfg(not(feature = "tokio"))]
    pub fn new() -> Self {
        RSContextBuilder {
            pending_services: BTreeMap::new(),
            after_build_hooks: Vec::new(),
        }
    }
    #[cfg(not(feature = "tokio"))]
    /// Registers a service type T with the builder.
    /// T must implement RSContextService.
    pub fn register<T>(mut self) -> Self
    where
        T: RSContextService, // T must implement RSContextService
    {
        let type_id = TypeId::of::<T>();
        if self.pending_services.contains_key(&type_id) {
            panic!("Service type {:?} already registered.", std::any::type_name::<T>());
        }

        let mut instance = T::on_register_crate_instance();
        instance.on_service_created(&self)
            .map_err(|e| RsServiceError(format!("on_service_created hook failed for {}: {}", std::any::type_name::<T>(), e)))
            .expect("on_service_created hook failed");

        let service_arc_mutex: Arc<Mutex<T>> = Arc::new(Mutex::new(instance));
        let type_name_str: &'static str = std::any::type_name::<T>(); // 타입 이름 가져오기

        let service_info = StoredServiceInfo {
            container: Box::new(service_arc_mutex) as ContainerStruct,
            type_name: type_name_str,
        };
        self.pending_services.insert(type_id, service_info);

        // Register the after_build hook
        let hook = Box::new(move |ctx: &RSContext| {
            let arc_mutex = ctx.call::<T>().expect("Service not found");
            let guard = arc_mutex.lock().unwrap(); // MutexGuard 얻기
            guard.on_all_services_built(ctx)
        });
        self.after_build_hooks.push(hook);

        self
    }

    #[cfg(not(feature = "tokio"))]
    /// Builds the RSContext from the registered services.
    /// and calls the on_all_services_built hooks.
    pub fn build(self) -> Result<RSContext, RsServiceError> {
        let mut metadata_entries: Vec<RsServiceEntryMetadata> = Vec::new();

        // 참조로 순회하여 메타데이터만 수집
        for (type_id, stored_info) in &self.pending_services {
            metadata_entries.push(RsServiceEntryMetadata {
                type_id_repr: format!("{:?}", type_id),
                type_name: stored_info.type_name,
            });
        }

        let context_metadata = RsContextMeta {
            registered_services: metadata_entries,
            creation_timestamp: SystemTime::now(),
        };
        let context = RSContext {
            service_map: self.pending_services, // move는 여기서 한 번만!
            metadata: context_metadata,
        };

        for hook_fn in self.after_build_hooks {
            hook_fn(&context)?;
        }

        Ok(context)
    }




}
>>>>>>> 2cedb566

// --- RSContext: Holds and provides access to services ---
/// The main context for managing registered services.
/// It provides methods to retrieve service instances.
pub struct RSContext where
    {
        /// Stores Box<Arc<Mutex<T>>> type-erased as Box<dyn Any + ...>
    service_map: MapForContainer,
<<<<<<< HEAD
    category: CategoryType,
=======
    pub metadata: RsContextMeta, // 공개 필드 또는 private + getter 메소드

>>>>>>> 2cedb566
}

impl RSContext
    {
    /// Retrieves a shared, mutex-guarded service instance.
    /// Cloning the Arc increments the reference count, allowing shared ownership.
    pub fn call<T>(&self) -> Option<Arc<Mutex<T>>>
    where
        T: RSContextService, // T must be a registered service type
    {
        self.service_map
            .get(&TypeId::of::<T>())
            .and_then(|boxed_val| {
                boxed_val.container.downcast_ref::<Arc<Mutex<T>>>()
            })
            .cloned()
    }
<<<<<<< HEAD
    
=======

    pub fn is_registered<T: RSContextService>(&self) -> bool {
        self.service_map.contains_key(&TypeId::of::<T>())
    }
    pub fn get_metadata(&self) -> &RsContextMeta {
        &self.metadata
    }
>>>>>>> 2cedb566
}<|MERGE_RESOLUTION|>--- conflicted
+++ resolved
@@ -1,4 +1,3 @@
-<<<<<<< HEAD
 use std::{any::TypeId, sync::{Arc}};
 
 use common::{CategoryType, MapForContainer};
@@ -9,303 +8,12 @@
 pub mod vanilla_rs_ervice;
 #[cfg(not(feature = "tokio"))]
 use vanilla_rs_ervice::RSContextService;
-=======
-use std::any::{Any, TypeId};
-use std::collections::BTreeMap;
-use std::fmt; // For custom error
-use std::sync::Arc;
-use std::time::SystemTime; // 시간 정보 기록을 위해
-
-// 각 서비스 항목에 대한 메타데이터
-#[derive(Debug, Clone)] // 쉽게 확인하고 복사할 수 있도록
-pub struct RsServiceEntryMetadata {
-    pub type_id_repr: String,    // TypeId의 Debug 표현 (문자열)
-    pub type_name: &'static str, // 서비스의 실제 타입 이름
-    // 필요하다면 여기에 더 많은 정보 추가 가능 (예: 서비스 버전, 설명 등)
-}
-// 전체 RSContext에 대한 메타데이터
-#[derive(Debug, Clone)]
-pub struct RsContextMeta { // 이전 RsContextMetadata에서 이름 변경 제안
-    pub registered_services: Vec<RsServiceEntryMetadata>,
-    pub creation_timestamp: SystemTime, // 컨텍스트 생성 시각
-}
-struct StoredServiceInfo {
-    container: ContainerStruct,    // Box<Arc<Mutex<T>>> 를 타입 소거한 것
-    type_name: &'static str,
-}
-// --- Conditional Mutex and Arc ---
->>>>>>> 2cedb566
-#[cfg(not(feature = "tokio"))]
-use std::sync::Mutex;
-
-#[cfg(feature = "tokio")]
-use tokio::sync::Mutex;
-#[cfg(feature = "tokio")]
-<<<<<<< HEAD
-pub mod tokio_rs_ervice;
-#[cfg(feature = "tokio")]
-use tokio_rs_ervice::RSContextService;
-=======
-use std::{
-    pin::Pin,
-    future::Future
-};
-// --- Custom Error Type (Example) ---
-#[derive(Debug)]
-pub struct RsServiceError(String);
-
-impl fmt::Display for RsServiceError {
-    fn fmt(&self, f: &mut fmt::Formatter<'_>) -> fmt::Result {
-        write!(f, "RsService Error: {}", self.0)
-    }
-}
-
-impl std::error::Error for RsServiceError {
-
-}
-type ContainerStruct = Box<dyn Any>;
-type MapForContainer = BTreeMap<TypeId, StoredServiceInfo>;
->>>>>>> 2cedb566
 
 // --- Core Service Trait ---
 /// RSContextService: Trait for services that can be registered in RSContext.
 /// This trait defines the lifecycle hooks for services in the context.
 /// It will be managed by the RSContextBuilder.
-<<<<<<< HEAD
 
-
-
-=======
-#[cfg(not(feature = "tokio"))]
-pub trait RSContextService: Any {
-    /// Called by the framework to get a new instance of the service.
-    /// Typically implemented by a procedural macro.
-    fn on_register_crate_instance() -> Self where Self: Sized;
-
-    /// Called after the service instance is created and before it's wrapped
-    /// in Arc<Mutex<T>> and stored in the builder.
-    /// Ideal for initial setup that might need mutable access to self
-    /// or access to builder configurations.
-    fn on_service_created(&mut self, builder: &RSContextBuilder) -> Result<(), RsServiceError>;
-
-    /// (Optional) Called after all services are built and the RSContext is ready.
-    /// This hook would be called on `&self` (obtained via MutexGuard).
-    fn on_all_services_built(&self, context: &RSContext) -> Result<(), RsServiceError>;
-
-}
-#[cfg(feature = "tokio")]
-pub type AsyncHooksResult = Result<(), RsServiceError>;
-
-#[cfg(feature = "tokio")]
-pub trait RSContextService: Any {
-    /// Called by the framework to get a new instance of the service.
-    /// Typically implemented by a procedural macro.
-    fn on_register_crate_instance() -> impl Future<Output = Self> where Self: Sized;
-
-    /// Called after the service instance is created and before it's wrapped
-    /// in Arc<Mutex<T>> and stored in the builder.
-    /// Ideal for initial setup that might need mutable access to self
-    /// or access to builder configurations.
-    fn on_service_created(&mut self, builder: &RSContextBuilder) -> impl Future<Output = AsyncHooksResult>;
-
-    /// (Optional) Called after all services are built and the RSContext is ready.
-    /// This hook would be called on `&self` (obtained via MutexGuard).
-    fn on_all_services_built(&self, context: &RSContext) -> impl Future<Output = AsyncHooksResult>;
-}
-
-#[cfg(not(feature = "tokio"))]
-type AfterBuildHook = Box<
-    dyn FnOnce(&RSContext) -> 
-        Result<(), RsServiceError>
->;
-#[cfg(feature = "tokio")]
-type AfterAsyncBuildHook = Box<
-    dyn Fn(Arc<RSContext>) -> Pin<Box<dyn Future<Output = Result<(), RsServiceError>> >>
->;
-// --- RSContextBuilder: For registering and building the context ---
-#[cfg(not(feature = "tokio"))]
-/// RSContextBuilder: For registering and building the context in non-tokio environments
-pub struct RSContextBuilder {
-    /// Stores Box<Arc<Mutex<T>>> type-erased as Box<dyn Any + ...>
-    pending_services: MapForContainer,
-    /// Stores closures to run after RSContext is built.
-    after_build_hooks: Vec<AfterBuildHook>,
-}
-#[cfg(feature = "tokio")]
-/// RSContextBuilder: For registering and building the context in tokio
-pub struct RSContextBuilder {
-    pending_services: MapForContainer,
-    after_build_async_hooks: Vec<AfterAsyncBuildHook>,
-}
-/// RSContextBuilder: For registering and building the context
-impl RSContextBuilder {
-    #[cfg(feature = "tokio")]
-    /// Creates a new RSContextBuilder instance.
-    pub fn new() -> Self {
-        RSContextBuilder {
-            pending_services: BTreeMap::new(),
-            after_build_async_hooks: Vec::new(),
-        }
-    }
-    #[cfg(feature = "tokio")]
-    /// Registers a service type T with the builder.
-    /// T must implement RSContextService.
-    pub async fn register<T>(mut self) -> Self
-    where
-        T: RSContextService,
-    {
-        let type_id = TypeId::of::<T>();
-        if self.pending_services.contains_key(&type_id) {
-            panic!("Service type {:?} already registered.", std::any::type_name::<T>());
-        }
-
-        let mut instance = T::on_register_crate_instance().await; // Call the async method to get the instance
-
-        instance.on_service_created(&self)
-            .await
-            .map_err(|e| RsServiceError(format!("on_service_created hook failed for {}: {}", std::any::type_name::<T>(), e)))
-            .expect("on_service_created hook failed");
-
-        let service_arc_mutex: Arc<Mutex<T>> = Arc::new(Mutex::new(instance));
-        let type_name_str: &'static str = std::any::type_name::<T>(); // Get the type name as a static string
-        let service_info = StoredServiceInfo {
-            container: Box::new(service_arc_mutex) as ContainerStruct,
-            type_name: type_name_str,
-        };
-        self.pending_services.insert(
-            type_id,service_info
-        );
-
-        // Note: after_build_hooks must be async for tokio
-        // You may want to define a separate Vec for async hooks, or use a feature flag.
-        // For demonstration, let's assume you add an `after_build_async_hooks` Vec:
-        // (You will need to add this field to RSContextBuilder for tokio)
-        {
-            let hook = Box::new(move |ctx: Arc<RSContext>| {
-                let arc_mutex = ctx.call::<T>().expect("Service not found");
-                Box::pin(async move {
-                    let guard = arc_mutex.lock().await;
-                    guard.on_all_services_built(&ctx).await
-                }) as Pin<Box<dyn Future<Output = Result<(), RsServiceError>>>>
-            });
-            self.after_build_async_hooks.push(hook);
-        }
-
-        self
-    }
-    #[cfg(feature = "tokio")]
-    /// Builds the RSContext from the registered services.
-    pub async fn build(self) -> Result<RSContext, RsServiceError> { // Return Result for better error handling
-
-        let mut metadata_entries: Vec<RsServiceEntryMetadata> = Vec::new();
-
-        // 참조로 순회하여 메타데이터만 수집
-        for (type_id, stored_info) in &self.pending_services {
-            metadata_entries.push(RsServiceEntryMetadata {
-                type_id_repr: format!("{:?}", type_id),
-                type_name: stored_info.type_name,
-            });
-        }
-
-        let context_metadata = RsContextMeta {
-            registered_services: metadata_entries,
-            creation_timestamp: SystemTime::now(),
-        };
-        let context = RSContext {
-            service_map: self.pending_services,
-            metadata: context_metadata
-        };
-        let arc_context = Arc::new(context);
-
-        for async_hook in self.after_build_async_hooks {
-            let fut = async_hook(Arc::clone(&arc_context)).await;
-            fut.map_err(|e| RsServiceError(format!("Async after_build hook failed: {}", e)))?;
-        }
-        match Arc::try_unwrap(arc_context) {
-            Ok(context) => Ok(context),
-            Err(_) => Err(RsServiceError("Failed to unwrap Arc<RSContext> in build()".to_string())),
-        }
-    }
-    /// You can use this method to register services in a non-tokio environment.
-    #[cfg(not(feature = "tokio"))]
-    pub fn new() -> Self {
-        RSContextBuilder {
-            pending_services: BTreeMap::new(),
-            after_build_hooks: Vec::new(),
-        }
-    }
-    #[cfg(not(feature = "tokio"))]
-    /// Registers a service type T with the builder.
-    /// T must implement RSContextService.
-    pub fn register<T>(mut self) -> Self
-    where
-        T: RSContextService, // T must implement RSContextService
-    {
-        let type_id = TypeId::of::<T>();
-        if self.pending_services.contains_key(&type_id) {
-            panic!("Service type {:?} already registered.", std::any::type_name::<T>());
-        }
-
-        let mut instance = T::on_register_crate_instance();
-        instance.on_service_created(&self)
-            .map_err(|e| RsServiceError(format!("on_service_created hook failed for {}: {}", std::any::type_name::<T>(), e)))
-            .expect("on_service_created hook failed");
-
-        let service_arc_mutex: Arc<Mutex<T>> = Arc::new(Mutex::new(instance));
-        let type_name_str: &'static str = std::any::type_name::<T>(); // 타입 이름 가져오기
-
-        let service_info = StoredServiceInfo {
-            container: Box::new(service_arc_mutex) as ContainerStruct,
-            type_name: type_name_str,
-        };
-        self.pending_services.insert(type_id, service_info);
-
-        // Register the after_build hook
-        let hook = Box::new(move |ctx: &RSContext| {
-            let arc_mutex = ctx.call::<T>().expect("Service not found");
-            let guard = arc_mutex.lock().unwrap(); // MutexGuard 얻기
-            guard.on_all_services_built(ctx)
-        });
-        self.after_build_hooks.push(hook);
-
-        self
-    }
-
-    #[cfg(not(feature = "tokio"))]
-    /// Builds the RSContext from the registered services.
-    /// and calls the on_all_services_built hooks.
-    pub fn build(self) -> Result<RSContext, RsServiceError> {
-        let mut metadata_entries: Vec<RsServiceEntryMetadata> = Vec::new();
-
-        // 참조로 순회하여 메타데이터만 수집
-        for (type_id, stored_info) in &self.pending_services {
-            metadata_entries.push(RsServiceEntryMetadata {
-                type_id_repr: format!("{:?}", type_id),
-                type_name: stored_info.type_name,
-            });
-        }
-
-        let context_metadata = RsContextMeta {
-            registered_services: metadata_entries,
-            creation_timestamp: SystemTime::now(),
-        };
-        let context = RSContext {
-            service_map: self.pending_services, // move는 여기서 한 번만!
-            metadata: context_metadata,
-        };
-
-        for hook_fn in self.after_build_hooks {
-            hook_fn(&context)?;
-        }
-
-        Ok(context)
-    }
-
-
-
-
-}
->>>>>>> 2cedb566
 
 // --- RSContext: Holds and provides access to services ---
 /// The main context for managing registered services.
@@ -314,12 +22,7 @@
     {
         /// Stores Box<Arc<Mutex<T>>> type-erased as Box<dyn Any + ...>
     service_map: MapForContainer,
-<<<<<<< HEAD
     category: CategoryType,
-=======
-    pub metadata: RsContextMeta, // 공개 필드 또는 private + getter 메소드
-
->>>>>>> 2cedb566
 }
 
 impl RSContext
@@ -337,15 +40,4 @@
             })
             .cloned()
     }
-<<<<<<< HEAD
-    
-=======
-
-    pub fn is_registered<T: RSContextService>(&self) -> bool {
-        self.service_map.contains_key(&TypeId::of::<T>())
-    }
-    pub fn get_metadata(&self) -> &RsContextMeta {
-        &self.metadata
-    }
->>>>>>> 2cedb566
 }