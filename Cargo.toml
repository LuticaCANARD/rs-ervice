[package]
name = "rs_ervice"
<<<<<<< HEAD
version = "0.1.7"
=======
version = "0.1.5"
>>>>>>> 2cedb566
edition = "2024"
license = "MIT"
authors = ["Lutica_CANARD <presan100@gmail.com>"]
description = "A Rust service manager for vanilla or Tokio runtime"
repository = "https://github.com/LuticaCANARD/rs-ervice"

[workspace]
members = [
    "macro_lib"
]

[dependencies]
tokio = { version = "1.45.1", features = ["full"],optional = true }
rs_ervice_macro_lib = "0.1.0" 
[build-dependencies]
syn = { version = "2.0", features = ["full", "parsing", "visit"] }
quote = "1.0"
glob = "0.3"

[features]
default = [] <|MERGE_RESOLUTION|>--- conflicted
+++ resolved
@@ -1,10 +1,6 @@
 [package]
 name = "rs_ervice"
-<<<<<<< HEAD
 version = "0.1.7"
-=======
-version = "0.1.5"
->>>>>>> 2cedb566
 edition = "2024"
 license = "MIT"
 authors = ["Lutica_CANARD <presan100@gmail.com>"]
